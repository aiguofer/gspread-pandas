from __future__ import print_function

from builtins import range, str, super
from re import match

import numpy as np
import pandas as pd
import requests
from google.auth.credentials import Credentials
from google.auth.transport.requests import AuthorizedSession
from gspread.client import Client as ClientV4
from gspread.exceptions import (
    APIError,
    NoValidUrlKeyFound,
    SpreadsheetNotFound,
    WorksheetNotFound,
)
from gspread.models import Spreadsheet, Worksheet
from gspread.utils import finditem
from past.builtins import basestring

from gspread_pandas.conf import default_scope, get_creds
from gspread_pandas.exceptions import (
    GspreadPandasException,
    MissMatchException,
    NoWorksheetException,
)
from gspread_pandas.util import (
    COL,
    ROW,
    add_paths,
    chunks,
    convert_credentials,
    create_filter_request,
    create_frozen_request,
    create_merge_cells_request,
    create_merge_headers_request,
    create_unmerge_cells_request,
    fillna,
    folders_to_create,
    get_cell_as_tuple,
    get_range,
    map_cols_to_spread,
    monkey_patch_request,
    parse_df_col_names,
    parse_permission,
    parse_sheet_headers,
    parse_sheet_index,
    remove_keys_from_list,
)

__all__ = ["Spread", "Client"]


class Client(ClientV4):
    """The gspread_pandas :class:`Client` extends :class:`Client <gspread.client.Client>`
    and authenticates using credentials stored in ``gspread_pandas`` config.

    This class also adds a few convenience methods to explore the user's google drive
    for spreadsheets.

    Parameters
    ----------
    user : str
        optional, string indicating the key to a users credentials,
        which will be stored in a file (by default they will be stored in
        ``~/.config/gspread_pandas/creds/<user>`` but can be modified with
        ``creds_dir`` property in config). If using a Service Account, this
        will be ignored. (default "default")
    config : dict
        optional, if you want to provide an alternate configuration,
        see :meth:`get_config <gspread_pandas.conf.get_config>`
        (default None)
    scope : list
        optional, if you'd like to provide your own scope
        (default default_scope)
    creds : google.auth.credentials.Credentials
        optional, pass credentials if you have those already (default None)
    session : google.auth.transport.requests.AuthorizedSession
        optional, pass a google.auth.transport.requests.AuthorizedSession or a
        requests.Session and creds (default None)
    """

    _email = None
    _root = None
    _dirs = None

    def __init__(
        self, user="default", config=None, scope=default_scope, creds=None, session=None
    ):
        #: `(list)` - Feeds included for the OAuth2 scope
        self.scope = scope

        if isinstance(session, requests.Session):
            credentials = getattr(session, "credentials", creds)
            if not credentials:
                raise TypeError(
                    "If you provide a session, you must also provide credentials"
                )
        else:
            if isinstance(creds, Credentials):
                credentials = creds
            elif creds is not None and "oauth2client" in creds.__module__:
                credentials = convert_credentials(creds)
            elif isinstance(user, basestring):
                credentials = get_creds(user, config, self.scope)
            else:
                raise TypeError(
                    "Need to provide user as a string or credentials as "
                    "google.auth.credentials.Credentials"
                )
            session = AuthorizedSession(credentials)
        super().__init__(credentials, session)

        self._root = self._drive_request(file_id="root", params={"fields": "name,id"})
        self.refresh_directories()

    @property
    def root(self):
        """`(dict)` - the info for the top level Drive directory for current user"""
        return self._root

    @property
    def directories(self):
        """`(list)` - list of dicts for all avaliable directories for the current user
        """
        return remove_keys_from_list(self._dirs, ["parents"])

    @property
    def email(self):
        """`(str)` - E-mail for the currently authenticated user"""
        if not self._email:
            try:
                self._email = self.request(
                    "get", "https://www.googleapis.com/userinfo/v2/me"
                ).json()["email"]
            except Exception:
                print(
                    """
                    Couldn't retrieve email. Delete credentials and authenticate again
                    """
                )

        return self._email

    def refresh_directories(self):
        """Refresh list of directories for the current user"""
        q = "mimeType='application/vnd.google-apps.folder'"
        self._dirs = self._query_drive(q)
        add_paths(self._root, self._dirs)

    def login(self):
        """Override login since AuthorizedSession now takes care of automatically
        refreshing tokens when needed
        """
        pass

    def _query_drive(self, q):
        files = []
        page_token = ""
        params = {"q": q, "pageSize": 1000, "fields": "files(name,id,parents)"}

        while page_token is not None:
            if page_token:
                params["pageToken"] = page_token

            res = self._drive_request("get", params=params)
            files.extend(res["files"])
            page_token = res.get("nextPageToken", None)

        return files

    def _drive_request(
        self, method="get", file_id=None, params=None, data=None, headers=None
    ):
        url = "https://www.googleapis.com/drive/v3/files"
        if file_id:
            url += "/{}".format(file_id)
        res = self.request(method, url, params=params, json=data)
        if res.text:
            return res.json()

    def open(self, title):
        """Opens a spreadsheet.

        :param title: A title of a spreadsheet.
        :type title: str

        :returns: a :class:`~gspread.models.Spreadsheet` instance.

        If there's more than one spreadsheet with same title the first one
        will be opened.

        :raises gspread.SpreadsheetNotFound: if no spreadsheet with
                                             specified `title` is found.

        >>> c = gspread.authorize(credentials)
        >>> c.open('My fancy spreadsheet')

        """
        try:
            properties = finditem(
                lambda x: x["name"] == title, self.list_spreadsheet_files(title)
            )

            # Drive uses different terminology
            properties["title"] = properties["name"]

            return Spreadsheet(self, properties)
        except StopIteration:
            raise SpreadsheetNotFound

    def list_spreadsheet_files(self, title=None):
        """Return all spreadsheets that the user has access to

        Parameters
        ----------
        title : str
            name of the spreadsheet, if none is passed it'll return every file
            (default None)

        Returns
        -------
        list
            List of spreadsheets. Each spreadsheet is a dict with the following keys:
            id, kind, mimeType, and name.

        """
        q = "mimeType='application/vnd.google-apps.spreadsheet'"
        if title:
            q += ' and name = "{}"'.format(title)
        return self._list_spreadsheet_files(q)

    def list_spreadsheet_files_in_folder(self, folder_id):
        """Return all spreadsheets that the user has access to in a sepcific folder.

        Parameters
        ----------
        folder_id : str
            ID of a folder, see :meth:`find_folders <find_folders>`

        Returns
        -------
        list
            List of spreadsheets. Each spreadsheet is a dict with the following keys:
            id, kind, mimeType, and name.

        """
        q = (
            "mimeType='application/vnd.google-apps.spreadsheet'"
            " and '{}' in parents".format(folder_id)
        )

        return self._list_spreadsheet_files(q)

    def _list_spreadsheet_files(self, q):
        files = self._query_drive(q)

        for f in files:
            parent = next(
                d for d in self._dirs + [self._root] if d["id"] in f["parents"]
            )
            f["path"] = parent.get("path", "/")

        return remove_keys_from_list(files, ["parents"])

    def find_folders(self, folder_name_query=""):
        """Return all folders that the user has access to containing
        ``folder_name_query`` in the name

        Parameters
        ----------
        folder_name_query : str
            Case insensitive string to search in folder name. If empty,
            it will return all folders.

        Returns
        -------
        list
            List of folders. Each folder is a dict with the following keys:
            id, kind, mimeType, and name.

        """
        return [
            folder
            for folder in self.directories
            if folder_name_query.lower() in folder["name"].lower()
        ]

    def find_spreadsheet_files_in_folders(self, folder_name_query):
        """Return all spreadsheets that the user has access to in all the folders that
        contain ``folder_name_query`` in the name. Returns as a dict with each key being
        the folder name and the value being a list of spreadsheet files

        Parameters
        ----------
        folder_name_query : str
            Case insensitive string to search in folder name

        Returns
        -------
        dict
            Spreadsheets in each folder. Each entry is a dict with the folder name as
            the key and a list of spreadsheets as the value. Each spreadsheet is a dict
            with the following keys: id, kind, mimeType, and name.

        """

        return {
            res["name"]: self.list_spreadsheet_files_in_folder(res["id"])
            for res in self.find_folders(folder_name_query)
        }

    def create_folder(self, path, parents=True):
        """Create a new folder in your Google drive.

        Parameters
        ----------
        path : str
            folder path
        parents : bool
            if True, create parent folders as needed (Default value = True)

        Returns
        -------
        dict
            information for the created directory
        """
        parent, to_create = folders_to_create(path, self._dirs)

        if len(to_create) > 1 and parents is not True:
            raise Exception(
                "If you want to create nested directories pass parents=True"
            )

        for dr in to_create:
            parent = self._drive_request(
                "post",
                params={"fields": "name,id,parents"},
                data={
                    "mimeType": "application/vnd.google-apps.folder",
                    "name": dr,
                    "parents": [parent["id"]],
                },
                headers={"Content-Type": "application/json"},
            )

        self.refresh_directories()
        return parent

    def move_file(self, file_id, path, create=False):
        """Move a file to the given path.

        Parameters
        ----------
        file_id : str
            file id
        path : str
            folder path
        create : bool
            whether to create any missing folders (Default value = False)

        Returns
        -------

        """
        if path == "/":
            folder_id = "root"
        else:
            parent, missing = folders_to_create(path, self._dirs)
            if missing:
                if not create:
                    raise Exception("Folder does not exist")

                parent = self.create_folder(path)
            folder_id = parent["id"]

        old_parents = self._drive_request(
            "get", file_id, params={"fields": "parents"}
        ).get("parents", [])

        params = {"addParents": folder_id, "removeParents": ",".join(old_parents)}
        self._drive_request("patch", file_id, params)


class Spread:
    """Simple wrapper for gspread to interact with Pandas. It holds an instance of
    an 'open' spreadsheet, an 'open' worksheet, and a list of available worksheets.

    Each user will be associated with specific OAuth credentials. The authenticated user
    will need the appropriate permissions to the Spreadsheet in order to interact with
    it.

    Parameters
    ----------
    spread : str
        name, url, or id of the spreadsheet; must have read access by
        the authenticated user,
        see :meth:`open_spread <gspread_pandas.client.Spread.open_spread>`
    sheet : str,int
        optional, name or index of Worksheet,
        see :meth:`open_sheet <gspread_pandas.client.Spread.open_sheet>`
        (default None)
    config : dict
        optional, if you want to provide an alternate configuration,
        see :meth:`get_config <gspread_pandas.conf.get_config>` (default None)
    create_sheet : bool
        whether to create the spreadsheet if it doesn't exist,
        it wil use the ``spread`` value as the sheet title (default False)
    create_spread : bool
        whether to create the sheet if it doesn't exist,
        it wil use the ``spread`` value as the sheet title (default False)
    scope : list
        optional, if you'd like to provide your own scope
        (default default_scope)
    user : str
        string indicating the key to a users credentials,
        which will be stored in a file (by default they will be stored in
        ``~/.config/gspread_pandas/creds/<user>`` but can be modified with
        ``creds_dir`` property in config). If using a Service Account, this
        will be ignored. (default "default")
    creds : google.auth.credentials.Credentials
        optional, pass credentials if you have those already (default None)
    client : Client
        optionall, if you've already instanciated a Client, you can just pass
        that and it'll be used instead (default None)
    permissions : list
        a list of strings. See
        :meth:`add_permissions <gspread_pandas.client.Spread.add_permissions>`
        for the expected format
    """

    #: `(gspread.models.Spreadsheet)` - Currently open Spreadsheet
    spread = None

    #: `(gspread.models.Worksheet)` - Currently open Worksheet
    sheet = None

    #: `(Client)` - Instance of gspread_pandas
    #: :class:`Client <gspread_pandas.client.Client>`
    client = None

    # chunk range request: https://github.com/burnash/gspread/issues/375
    _max_range_chunk_size = 1000000

    # `(dict)` - Spreadsheet metadata
    _spread_metadata = None

    def __init__(
        self,
        spread,
        sheet=None,
        config=None,
        create_spread=False,
        create_sheet=False,
        scope=default_scope,
        user="default",
        creds=None,
        client=None,
        permissions=None,
    ):
        if isinstance(client, Client):
            self.client = client
        else:
            self.client = Client(user, config, scope, creds)

        monkey_patch_request(self.client)

        self.open(spread, sheet, create_sheet, create_spread)

        if permissions:
            self.add_permissions(permissions)

    def __repr__(self):
        base = "<gspread_pandas.client.Spread - '{}'>"
        meta = []
        if self.email:
            meta.append("User: '{}'".format(self.email))
        if self.spread:
            meta.append("Spread: '{}'".format(self.spread.title))
        if self.sheet:
            meta.append("Sheet: '{}'".format(self.sheet.title))
        return base.format(", ".join(meta))

    def __iter__(self):
        for sheet in self.sheets:
            yield sheet

    @property
    def email(self):
        """`(str)` - E-mail for the currently authenticated user"""
        return self.client.email

    @property
    def url(self):
        """`(str)` - Url for this spreadsheet"""
        return "https://docs.google.com/spreadsheets/d/{}".format(self.spread.id)

    @property
    def sheets(self):
        """`(list)` - List of available Worksheets"""
        return self.spread.worksheets()

    def refresh_spread_metadata(self):
        """Refresh spreadsheet metadata"""
        self._spread_metadata = self.spread.fetch_sheet_metadata()

    @property
    def _sheet_metadata(self):
        """`(dict)` - Metadata for currently open worksheet"""
        if self.sheet:
            ix = self._find_sheet(self.sheet.title)[0]
            return self._spread_metadata["sheets"][ix]

    def open(self, spread, sheet=None, create_sheet=False, create_spread=False):
        """Open a spreadsheet, and optionally a worksheet. See
        :meth:`open_spread <gspread_pandas.Spread.open_spread>` and
        :meth:`open_sheet <gspread_pandas.Spread.open_sheet>`.

        Parameters
        ----------
        spread : str
            name, url, or id of Spreadsheet
        sheet : str,int
            name or index of Worksheet (default None)
        create_sheet : bool
            whether to create the spreadsheet if it doesn't exist,
            it wil use the ``spread`` value as the sheet title (default False)
        create_spread : bool
            whether to create the sheet if it doesn't exist,
            it wil use the ``spread`` value as the sheet title (default False)

        Returns
        -------
        None

        """
        self.open_spread(spread, create_spread)

        if sheet is not None:
            self.open_sheet(sheet, create_sheet)

    def open_spread(self, spread, create=False):
        """Open a spreadsheet. Authorized user must already have read access.

        Parameters
        ----------
        spread : str
            name, url, or id of Spreadsheet
        create : bool
            whether to create the spreadsheet if it doesn't exist,
            it wil use the ``spread`` value as the sheet title (default False)

        Returns
        -------
        None

        """
        id_regex = "[a-zA-Z0-9-_]{44}"
        url_path = "docs.google.com/spreadsheet"

        if match(id_regex, spread):
            open_func = self.client.open_by_key
        elif url_path in spread:
            open_func = self.client.open_by_url
        else:
            open_func = self.client.open

        try:
            self.spread = open_func(spread)
            self.refresh_spread_metadata()
        except (SpreadsheetNotFound, NoValidUrlKeyFound, APIError) as error:
            if create:
                try:
                    self.spread = self.client.create(spread)
                    self.refresh_spread_metadata()
                except Exception as e:
                    msg = "Couldn't create spreadsheet.\n" + str(e)
                    new_error = GspreadPandasException(msg)
            elif isinstance(error, SpreadsheetNotFound) or "NOT_FOUND" in str(error):
                new_error = SpreadsheetNotFound("Spreadsheet not found")
            else:
                new_error = error

        # Raise new exception outside of except block for a python2/3 way to avoid
        # "During handling of the above exception, another exception occurred"
        if "new_error" in locals() and isinstance(new_error, Exception):
            raise new_error

    def open_sheet(self, sheet, create=False):
        """Open a worksheet. Optionally, if the sheet doesn't exist then create it first
        (only when ``sheet`` is a str).

        Parameters
        ----------
        sheet : str,int,Worksheet
            name, index, or Worksheet object
        create : bool
            whether to create the sheet if it doesn't exist,
            see :meth:`create_sheet <gspread_pandas.Spread.create_sheet>`
            (default False)

        Returns
        -------
        None

        """
        self.sheet = None
        if isinstance(sheet, int):
            if sheet >= len(self.sheets) or sheet < -1 * len(self.sheets):
                raise WorksheetNotFound("Invalid sheet index {}".format(sheet))
            self.sheet = self.sheets[sheet]
        else:
            self.sheet = self.find_sheet(sheet)

        if not self.sheet:
            if create:
                self.create_sheet(sheet)
            else:
                raise WorksheetNotFound("Worksheet not found")

    def create_sheet(self, name, rows=1, cols=1):
        """Create a new worksheet with the given number of rows and cols.

        Automatically opens that sheet after it's created.

        Parameters
        ----------
        name : str
            name of new Worksheet
        rows : int
            number of rows (default 1)
        cols : int
            number of columns (default 1)

        Returns
        -------
        None

        """
        self.spread.add_worksheet(name, rows, cols)
        self.refresh_spread_metadata()
        self.open_sheet(name)

    def sheet_to_df(self, index=1, header_rows=1, start_row=1, sheet=None):
        """Pull a worksheet into a DataFrame.

        Parameters
        ----------
        index : int
            col number of index column, 0 or None for no index (default 1)
        header_rows : int
            number of rows that represent headers (default 1)
        start_row : int
            row number for first row of headers or data (default 1)
        sheet : str,int
            optional, if you want to open a different sheet first,
            see :meth:`open_sheet <gspread_pandas.client.Spread.open_sheet>`
            (default None)

        Returns
        -------
        DataFrame
            DataFrame with the data from the Worksheet

        """
        self._ensure_sheet(sheet)

        vals = self.sheet.get_all_values()
        vals = self._fix_merge_values(vals)[start_row - 1 :]

        col_names = parse_sheet_headers(vals, header_rows)

        # remove rows where everything is null, then replace nulls with ''
        df = (
            pd.DataFrame(vals[header_rows or 0 :])
            .replace("", np.nan)
            .dropna(how="all")
            .fillna("")
        )

        if col_names is not None:
            if len(df.columns) == len(col_names):
                df.columns = col_names
            elif len(df) == 0:
                # if we have headers but no data, set column headers on empty DF
                df = df.reindex(columns=col_names)
            else:
                raise MissMatchException(
                    "Column headers don't match number of data columns"
                )

        return parse_sheet_index(df, index)

    def get_sheet_dims(self, sheet=None):
        """Get the dimensions of the currently open Worksheet.

        Parameters
        ----------
        sheet : str,int,Worksheet
            optional, if you want to open a different sheet first,
            see :meth:`open_sheet <gspread_pandas.client.Spread.open_sheet>`
            (default None)

        Returns
        -------
        tuple
            a tuple containing (num_rows,num_cols)

        """
        self._ensure_sheet(sheet)
        return (self.sheet.row_count, self.sheet.col_count) if self.sheet else None

    def _get_update_chunks(self, start, end, vals):
        start = get_cell_as_tuple(start)
        end = get_cell_as_tuple(end)

        num_cols = end[COL] - start[COL] + 1
        num_rows = end[ROW] - start[ROW] + 1
        num_cells = num_cols * num_rows

        if num_cells != len(vals):
            raise MissMatchException("Number of values needs to match number of cells")

        chunk_rows = self._max_range_chunk_size // num_cols
        chunk_size = chunk_rows * num_cols

        end_cell = (start[ROW] - 1, 0)

        for val_chunks in chunks(vals, int(chunk_size)):
            start_cell = (end_cell[ROW] + 1, start[COL])
            end_cell = (
                min(start_cell[ROW] + chunk_rows - 1, start[ROW] + num_rows - 1),
                end[COL],
            )
            yield start_cell, end_cell, val_chunks

    def update_cells(self, start, end, vals, sheet=None, raw_columns=[]):
        """Update the values in a given range. The values should be listed in order
        from left to right across rows.

        Parameters
        ----------
        start : tuple,str
            tuple indicating (row, col) or string like 'A1'
        end : tuple,str
            tuple indicating (row, col) or string like 'Z20'
        vals : list
            array of values to populate
        sheet : str,int,Worksheet
            optional, if you want to open a different sheet first,
            see :meth:`open_sheet <gspread_pandas.client.Spread.open_sheet>`
            (default None)
        raw_columns : list, int
            optional, list of column indexes in the google sheet that should be interpreted as "RAW" input

        Returns
        -------
        None

        """
        self._ensure_sheet(sheet)

        for start_cell, end_cell, val_chunks in self._get_update_chunks(
            start, end, vals
        ):
            rng = get_range(start_cell, end_cell)

            cells = self.sheet.range(rng)

            if len(val_chunks) != len(cells):
                raise MissMatchException(
                    "Number of chunked values doesn't match number of cells"
                )

            for val, cell in zip(val_chunks, cells):
                cell.value = val

<<<<<<< HEAD
            if raw_columns != []:
                assert isinstance(
                    raw_columns, list
                ), "raw_columns must be a list of ints"
                raw_cells = [i for i in cells if i.col in raw_columns]
                self.sheet.update_cells(raw_cells, "RAW")
            else:
                raw_cells = []

            user_cells = [i for i in cells if i not in raw_cells]
            self.sheet.update_cells(user_cells, "USER_ENTERED")
=======
            self.sheet.update_cells(cells, "USER_ENTERED")

    def _ensure_sheet(self, sheet):
        if sheet is not None:
            self.open_sheet(sheet, create=True)

        if not self.sheet:
            raise NoWorksheetException("No open worksheet")
>>>>>>> 20676b77

    def _find_sheet(self, sheet):
        """Find a worksheet and return with index

        Parameters
        ----------
        sheet : str,Worksheet
            Name or worksheet to find


        Returns
        -------
        tuple
            Tuple like (index, worksheet)

        """
        for ix, worksheet in enumerate(self.sheets):
            if (
                isinstance(sheet, basestring)
                and sheet.lower() == worksheet.title.lower()
            ):
                return ix, worksheet
            if isinstance(sheet, Worksheet) and sheet.id == worksheet.id:
                return ix, worksheet
        return None, None

    def find_sheet(self, sheet):
        """Find a given worksheet by title or by object comparison

        Parameters
        ----------
        sheet : str,Worksheet
            name of Worksheet or Worksheet object

        Returns
        -------
        Worksheet
            the Worksheet by the given name or None if not found


        """
        return self._find_sheet(sheet)[1]

    def clear_sheet(self, rows=1, cols=1, sheet=None):
        """Reset open worksheet to a blank sheet with given dimensions.

        Parameters
        ----------
        rows : int
            number of rows (default 1)
        cols : int
            number of columns (default 1)
        sheet : str,int,Worksheet
            optional; name, index, or Worksheet,
            see :meth:`open_sheet <gspread_pandas.client.Spread.open_sheet>`
            (default None)

        Returns
        -------
        None

        """
        self._ensure_sheet(sheet)

        # TODO: if my merge request goes through, use sheet.frozen_*_count
        frozen_rows = self._sheet_metadata["properties"]["gridProperties"].get(
            "frozenRowCount", 0
        )
        frozen_cols = self._sheet_metadata["properties"]["gridProperties"].get(
            "frozenColCount", 0
        )

        row_resize = max(rows, frozen_rows + 1)
        col_resize = max(cols, frozen_cols + 1)

        self.sheet.resize(row_resize, col_resize)

        self.update_cells(
            start=(1, 1),
            end=(row_resize, col_resize),
            vals=["" for i in range(0, row_resize * col_resize)],
        )

    def delete_sheet(self, sheet):
        """Delete a worksheet by title. Returns whether the sheet was deleted or not. If
        current sheet is deleted, the ``sheet`` property will be set to None.

        Parameters
        ----------
        sheet : str,Worksheet
            name or Worksheet

        Returns
        -------
        bool
            True if deleted successfully, else False

        """
        is_current = False

        s = self.find_sheet(sheet)

        if s == self.sheet:
            is_current = True

        if s:
            try:
                self.spread.del_worksheet(s)
                if is_current:
                    self.sheet = None
                return True
            except Exception:
                pass

        self.refresh_spread_metadata()

        return False

    def df_to_sheet(
        self,
        df,
        index=True,
        headers=True,
        start=(1, 1),
        replace=False,
        sheet=None,
        raw_column_names=[],
        freeze_index=False,
        freeze_headers=False,
        fill_value="",
        add_filter=False,
        merge_headers=False,
        flatten_headers_sep=None,
    ):
        """Save a DataFrame into a worksheet.

        Parameters
        ----------
        df : DataFrame
            the DataFrame to save
        index : bool
            whether to include the index in worksheet (default True)
        headers : bool
            whether to include the headers in the worksheet (default True)
        start : tuple,str
            tuple indicating (row, col) or string like 'A1' for top left
            cell (default (1,1))
        replace : bool
            whether to remove everything in the sheet first (default False)
        sheet : str,int,Worksheet
            optional, if you want to open or create a different sheet
            before saving,
            see :meth:`open_sheet <gspread_pandas.client.Spread.open_sheet>`
            (default None)
        raw_column_names : list, str
            optional, list of columns from your dataframe that you want interpreted as RAW input in google sheets
        freeze_index : bool
            whether to freeze the index columns (default False)
        freeze_headers : bool
            whether to freeze the header rows (default False)
        fill_value : str
            value to fill nulls with (default '')
        add_filter : bool
            whether to add a filter to the uploaded sheet (default False)
        merge_headers : bool
            whether to merge cells in the header that have the same value
            (default False)
<<<<<<< HEAD
=======
        flatten_headers_sep : str
            if you want to flatten your multi-headers to a single row,
            you can pass the string that you'd like to use to concatenate
            the levels, for example, ': ' (default None)
>>>>>>> 20676b77

        Returns
        -------
        None

        """
        self._ensure_sheet(sheet)

        header = df.columns
        index_size = df.index.nlevels
        header_size = df.columns.nlevels

        if index:
            df = df.reset_index()

        df = fillna(df, fill_value)
        df_list = df.values.tolist()

        if headers:
            header_rows = parse_df_col_names(df, index, index_size, flatten_headers_sep)
            df_list = header_rows + df_list

        start = get_cell_as_tuple(start)

        sheet_rows, sheet_cols = self.get_sheet_dims()
        req_rows = len(df_list) + (start[ROW] - 1)
        req_cols = len(df_list[0]) + (start[COL] - 1) or 1

        end = (req_rows, req_cols)

        if replace:
            # this takes care of resizing
            self.clear_sheet(req_rows, req_cols)
        else:
            # make sure sheet is large enough
            self.sheet.resize(max(sheet_rows, req_rows), max(sheet_cols, req_cols))

        if raw_column_names != []:
            mapped = map_cols_to_spread(start, end, df.columns.tolist())
            raw_columns = [i[0] for i in mapped if i[1] in raw_column_names]
        else:
            raw_columns = []

        self.update_cells(
            start=start,
            end=end,
            vals=[str(val) for row in df_list for val in row],
            raw_columns=raw_columns,
        )

        self.freeze(
            None if not freeze_headers else header_size + start[ROW] - 1,
            None if not freeze_index else index_size + start[COL] - 1,
        )

        if add_filter:
            self.add_filter(
                (header_size + start[ROW] - 2, start[COL] - 1), (req_rows, req_cols)
            )

        if merge_headers:
            self.spread.batch_update(
                {
                    "requests": create_merge_headers_request(
                        self.sheet.id, header, start, index_size
                    )
                }
            )

        self.refresh_spread_metadata()

    def _fix_merge_values(self, vals):
        """Assign the top-left value to all cells in a merged range

        Parameters
        ----------
        vals : list
            Values returned by
            :meth:`get_all_values() <gspread.models.Sheet.get_all_values()>_`


        Returns
        -------
        list
            Fixed values

        """
        for merge in self._sheet_metadata.get("merges", []):
            start_row, end_row = merge["startRowIndex"], merge["endRowIndex"]
            start_col, end_col = (merge["startColumnIndex"], merge["endColumnIndex"])

            # ignore merge cells outside the data range
            if start_row < len(vals) and start_col < len(vals[0]):
                orig_val = vals[start_row][start_col]
                for row in vals[start_row:end_row]:
                    row[start_col:end_col] = [
                        orig_val for i in range(start_col, end_col)
                    ]

        return vals

    def freeze(self, rows=None, cols=None, sheet=None):
        """Freeze rows and/or columns for the open worksheet.

        Parameters
        ----------
        rows : int
            number of rows to freeze, use 0 to 'unfreeze' (default None)
        cols : int
            number of columns to freeze, use 0 to 'unfreeze' (default None)
        sheet : str,int,Worksheet
            optional, if you want to open or create a
            different sheet before freezing,
            see :meth:`open_sheet <gspread_pandas.client.Spread.open_sheet>`
            (default None)

        Returns
        -------
        None

        """
        self._ensure_sheet(sheet)

        if rows is None and cols is None:
            return

        self.spread.batch_update(
            {"requests": create_frozen_request(self.sheet.id, rows, cols)}
        )

        self.refresh_spread_metadata()

    def add_filter(self, start=None, end=None, sheet=None):
        """Add filters to data in the open worksheet.

        Parameters
        ----------
        start : tuple,str
            Tuple indicating (row, col) or string like 'A1' (default 'A1')
        end : tuple, str
            Tuple indicating (row, col) or string like 'A1'
            (default last cell in sheet)
        sheet : str,int,Worksheet
            optional, if you want to open or create a
            different sheet before adding the filter,
            see :meth:`open_sheet <gspread_pandas.client.Spread.open_sheet>`
            (default None)

        Returns
        -------
        None

        """
        self._ensure_sheet(sheet)

        dims = self.get_sheet_dims()

        self.spread.batch_update(
            {
                "requests": create_filter_request(
                    self.sheet.id, start or (0, 0), end or dims
                )
            }
        )

        self.refresh_spread_metadata()

    def merge_cells(self, start, end, merge_type="MERGE_ALL", sheet=None):
        """Merge cells between the start and end cells. Use merge_type if you want
        to change the behavior of the merge.

        Parameters
        ----------
        start : tuple,str
            Tuple indicating (row, col) or string like 'A1'
        end : tuple, str
            Tuple indicating (row, col) or string like 'A1'
        merge_type : str
            One of MERGE_ALL, MERGE_ROWS, or MERGE_COLUMNS (default "MERGE_ALL")
        sheet : str,int,Worksheet
            optional, if you want to open or create a
            different sheet before adding the filter,
            see :meth:`open_sheet <gspread_pandas.client.Spread.open_sheet>`
            (default None)

        Returns
        -------
        None

        """
        self._ensure_sheet(sheet)

        self.spread.batch_update(
            {"requests": create_merge_cells_request(self.sheet.id, start, end)}
        )

        self.refresh_spread_metadata()

    def unmerge_cells(self, start="A1", end=None, sheet=None):
        """Unmerge all cells between the start and end cells. Use defaults to unmerge
        all cells in the sheet.

        Parameters
        ----------
        start : tuple,str
            Tuple indicating (row, col) or string like 'A1' (default A1)
        end : tuple,str
            Tuple indicating (row, col) or string like 'A1' (default last cell in sheet)
        sheet : str,int,Worksheet
            optional, if you want to open or create a
            different sheet before adding the filter,
            see :meth:`open_sheet <gspread_pandas.client.Spread.open_sheet>`
            (default None)

        Returns
        -------
        None

        """
        self._ensure_sheet(sheet)

        if end is None:
            end = self.get_sheet_dims()

        self.spread.batch_update(
            {"requests": create_unmerge_cells_request(self.sheet.id, start, end)}
        )

        self.refresh_spread_metadata()

    def add_permissions(self, permissions):
        """Add permissions to the current spreadsheet.

        The format of each string should be:
        ``<id>|(<group>)|(<role>)|(<notify>)|(<require_link>)`` where:

        <id> - email address of group or individual, domain, or 'anyone'
        <group> - optional, if the id is a group e-mail, this needs to be 'group' or
            'grp'
        <role> - optional, one of 'owner', 'writer', or 'reader'. If ommited, 'reader'
            will be used
        <notify> - optional, if you don't want to notify the user, pass 'no' or 'false'
        <require_link> - optional, if you want to require the user to have the link,
            pass 'link'

        For example, to allow anyone with a link in the group admins@example.com to
        write when they have a link, but without sending a notification to the group:
        ``admins@example.com|grp|owner|false|link``

        Or if you want to give user@example.com reader permissions without a
        notification:
        ``user@example.com|no``

        Or to give anyone read access:
        ``anyone``

        Parameters
        ----------
        permissions : list
            A list of strings meeting the above mentioned format.


        Returns
        -------
        None

        """
        for perm in map(parse_permission, permissions):
            self.client.insert_permission(
                self.spread.id, perm.pop("value", None), **perm
            )

    def list_permissions(self):
        """List all permissions for this Spreadsheet

        Returns
        -------
        list
            a list of dicts indicating the permissions on this spreadsheet"""
        return self.client.list_permissions(self.spread.id)

    def move(self, path="/", create=True):
        """Move the current spreadsheet to the specified path in your Google drive.
        If the file is not currently in you drive, it will be added.

        Parameters
        ----------
        path : str
            folder path (Default value = "/")
        create : bool
            if true, create folders as needed (Default value = True)

        Returns
        -------

        """
        self.client.move_file(self.spread.id, path, create)<|MERGE_RESOLUTION|>--- conflicted
+++ resolved
@@ -776,7 +776,7 @@
             for val, cell in zip(val_chunks, cells):
                 cell.value = val
 
-<<<<<<< HEAD
+
             if raw_columns != []:
                 assert isinstance(
                     raw_columns, list
@@ -788,8 +788,6 @@
 
             user_cells = [i for i in cells if i not in raw_cells]
             self.sheet.update_cells(user_cells, "USER_ENTERED")
-=======
-            self.sheet.update_cells(cells, "USER_ENTERED")
 
     def _ensure_sheet(self, sheet):
         if sheet is not None:
@@ -797,7 +795,6 @@
 
         if not self.sheet:
             raise NoWorksheetException("No open worksheet")
->>>>>>> 20676b77
 
     def _find_sheet(self, sheet):
         """Find a worksheet and return with index
@@ -965,13 +962,10 @@
         merge_headers : bool
             whether to merge cells in the header that have the same value
             (default False)
-<<<<<<< HEAD
-=======
         flatten_headers_sep : str
             if you want to flatten your multi-headers to a single row,
             you can pass the string that you'd like to use to concatenate
             the levels, for example, ': ' (default None)
->>>>>>> 20676b77
 
         Returns
         -------
